# pylint: disable=multiple-statements
# Define Files
# Copyright (C) 2020-2021, Dhinak G, Mykola Grymalyuk

from __future__ import print_function

from pathlib import Path
from typing import Optional

from resources import device_probe


class Constants:
    def __init__(self):
        # Patcher Versioning
        self.patcher_version = "0.3.1"  # OpenCore-Legacy-Patcher
        self.patcher_support_pkg_version = "0.1.7"  #  PatcherSupportPkg
        self.url_patcher_support_pkg = "https://github.com/dortania/PatcherSupportPkg/releases/download/"
        self.nightly_url_patcher_support_pkg = "https://nightly.link/dortania/PatcherSupportPkg/workflows/build/master/"

        # OpenCore Versioning
        # https://github.com/acidanthera/OpenCorePkg
        self.opencore_commit = "bd3f7a1 - 10-04-2021"
        self.opencore_version = "0.7.4"

        # Kext Versioning
        ## Acidanthera
        ## https://github.com/acidanthera
        self.lilu_version = "1.5.6"  #               Lilu
        self.whatevergreen_version = "1.5.3"  #      WhateverGreen
        self.airportbcrmfixup_version = "2.1.3"  #   AirPortBrcmFixup
        self.nvmefix_version = "1.0.9"  #            NVMeFix
        self.applealc_version = "1.6.3"  #           AppleALC
        self.restrictevents_version = "1.0.5"  #     RestrictEvents
        self.restrictevents_mbp_version = "1.0.5"  # RestrictEvents blocking displaypolicyd (see RestrictEvents-MBP91.patch)
        self.featureunlock_version = "1.0.3"  #      FeatureUnlock
        self.debugenhancer_version = "1.0.4"  #      DebugEnhancer
        self.cpufriend_version = "1.2.4"  #          CPUFriend
        self.bluetool_version = "2.6.1"  #           BlueToolFixup
        self.cslvfixup_version = "2.6.1"  #          CSLVFixup

        ## Apple
        ## https://www.apple.com
        self.marvel_version = "1.0.1"  #  MarvelYukonEthernet
        self.nforce_version = "1.0.1"  #  nForceEthernet
        self.piixata_version = "1.0.1"  # AppleIntelPIIXATA
        self.fw_kext = "1.0.1"  #         IOFireWireFamily
        self.apple_trackpad = "1.0.1"  #  AppleUSBTrackpad

        ## Apple - Dortania Modified
        self.bcm570_version = "1.0.2"  #             CatalinaBCM5701Ethernet
        self.corecaptureelcap_version = "1.0.1"  #   corecaptureElCap
        self.io80211elcap_version = "2.0.0"  #       IO80211ElCap
        self.io80211high_sierra_version = "1.0.1"  # IO80211HighSierra
        self.io80211mojave_version = "1.0.1"  #      IO80211Mojave

        ## Dortania
        ## https://github.com/dortania
        self.backlight_injector_version = "1.1.0"  # BacklightInjector
        self.smcspoof_version = "1.0.0"  #           SMC-Spoof
        self.mce_version = "1.0.0"  #                AppleMCEReporterDisabler
        self.btspoof_version = "1.0.0"  #            Bluetooth-Spoof

        ## Syncretic
        ## https://forums.macrumors.com/members/syncretic.1173816/
        ## https://github.com/reenigneorcim/latebloom
        self.latebloom_version = "0.22"  #   Latebloom
        self.mousse_version = "0.95"  #      MouSSE
        self.telemetrap_version = "1.0.0"  # telemetrap

        ## cdf
        ## https://github.com/cdf/Innie
        self.innie_version = "1.3.0"  # Innie

        ## arter97
        ## https://github.com/arter97/SimpleMSR/
        self.simplemsr_version = "1.0.0"  # SimpleMSR

        ## blackgate
        ## https://github.com/blackgate/AMDGPUWakeHandler
        self.gpu_wake_version = "1.0.0"

        # Get resource path
        self.current_path = Path(__file__).parent.parent.resolve()
        self.payload_path = self.current_path / Path("payloads")

        # Patcher Settings
        self.allow_oc_everywhere = False  # Set whether Patcher can be run on unsupported Macs
        self.gui_mode = False  #            Determine whether running in a GUI or TUI
        self.disk = ""  #                   Set installation ESP
        self.patch_disk = ""  #             Set Root Volume to patch
        self.validate = False  #            Enable validation testing for CI
        self.recovery_status = False  #     Detect if booted into RecoveryOS

        ## Hardware
        self.computer: device_probe.Computer = None  # type: ignore
        self.custom_model: Optional[str] = None

        ## OpenCore Settings
        self.opencore_debug = False
        self.opencore_build = "RELEASE"
        self.showpicker = True  # Show or Hide OpenCore's Boot Picker
        self.boot_efi = False  #  Use EFI/BOOT/BOOTx64.efi bootstrap

        ## Kext Settings
        self.kext_debug = False  # Enables Lilu debug and DebugEnhancer

        ## NVRAM Settings
        self.verbose_debug = False  # -v

        ## SMBIOS Settings
        self.custom_cpu_model = 2  #        Patch type value
        self.custom_cpu_model_value = ""  # New CPU name within About This Mac
        self.serial_settings = "None"  #    Set SMBIOS level used
        self.override_smbios = "Default"  # Set SMBIOS model used

        ## Latebloom Settings
        self.latebloom_status = False  # Latebloom Enabled
        self.latebloom_delay = 0  #      Delay between each PCIe Probe
        self.latebloom_range = 0  #      Range each delay can differ
        self.latebloom_debug = 0  #      Debug Setting

        ## Security Settings
        self.apecid_support = False  # ApECID
        self.amfi_status = True  #     Apple Mobile File Integrity
        self.sip_status = True  #      System Integrity Protection
        self.secure_status = False  #  Secure Boot Model
        self.vault = False  #          EFI Vault
        self.disable_cs_lv = False  #  Disable Library validation

        ## OS Settings
        self.os_support = 12.0
        self.detected_os = 0  #        Major Kernel Version
        self.detected_os_minor = 0  #  Minor Kernel Version
        self.detected_os_build = ""  # OS Build
        self.allow_fv_root = False  #  Allow FileVault on broken sealed snapshots

        ## Boot Volume Settings
        self.firewire_boot = False  # Allow macOS FireWire Boot
        self.nvme_boot = False  #     Allow UEFI NVMe Boot

        ## Graphics Settings
        self.metal_build = False  #    Set MXM Build support
        self.imac_vendor = "None"  #   Set MXM GPU vendor
        self.drm_support = False  #    Set iMac14,x DRM support
        self.allow_ivy_igpu = False  # Set iMac13,x iGPU support
        self.moj_cat_accel = False  #  Set Mojave/Catalina Acceleration support
        self.allow_ts2_accel = True  # Set TeraScale 2 Acceleration support

        ## Miscellaneous
        self.disallow_cpufriend = False  #    Disable CPUFriend
        self.enable_wake_on_wlan = False  #   Allow Wake on WLAN for modern Broadcom
        self.disable_tb = False  #            Disable Thunderbolt Controller
        self.set_alc_usage = True  #          Set AppleALC usage
        self.dGPU_switch = True  #            Set Display GPU Switching for Windows
        self.force_surplus = False  #         Force SurPlus patch in newer OSes
        self.force_latest_psp = False  #      Force latest PatcherSupportPkg
        self.disable_msr_power_ctl = False  # Disable MSR Power Control (missing battery throttling)
        self.software_demux = False  #        Enable Software Demux patch set
<<<<<<< HEAD
        self.force_vmm = False  #             Force VMM patch 
=======
        self.custom_sip_value = None  #         Set custom SIP value
>>>>>>> 0ff6a18e

        # OS Versions
        ## Based off Major Kernel Version
        self.tiger = 8
        self.leopard = 9
        self.snow_leopard = 10
        self.lion = 11
        self.mountain_lion = 12
        self.mavericks = 13
        self.yosemite = 14
        self.el_capitan = 15
        self.sierra = 16
        self.high_sierra = 17
        self.mojave = 18
        self.catalina = 19
        self.big_sur = 20
        self.monterey = 21

        self.legacy_accel_support = [
            self.mojave,
            self.catalina,
            self.big_sur,
            self.monterey,
        ]

    # Payload Location
    # OpenCore
    @property
    def opencore_zip_source(self):
        return self.payload_path / Path(f"OpenCore/OpenCore-{self.opencore_build}.zip")

    @property
    def plist_template(self):
        return self.payload_path / Path("Config/config.plist")

    # Mount Location
    @property
    def payload_mnt1_path(self):
        return self.payload_path / Path("mnt1")

    # ACPI
    @property
    def pci_ssdt_path(self):
        return self.payload_path / Path("ACPI/SSDT-CPBG.aml")

    @property
    def windows_ssdt_path(self):
        return self.payload_path / Path("ACPI/SSDT-PCI.aml")
    
    @property
    def demux_ssdt_path(self):
        return self.payload_path / Path("ACPI/SSDT-DGPU.aml")

    # Drivers
    @property
    def nvme_driver_path(self):
        return self.payload_path / Path("Drivers/NvmExpressDxe.efi")

    @property
    def exfat_legacy_driver_path(self):
        return self.payload_path / Path("Drivers/ExFatDxeLegacy.efi")

    @property
    def xhci_driver_path(self):
        return self.payload_path / Path("Drivers/XhciDxe.efi")

    # Kexts
    @property
    def payload_kexts_path(self):
        return self.payload_path / Path("Kexts")

    @property
    def lilu_path(self):
        return self.payload_kexts_path / Path(f"Acidanthera/Lilu-v{self.lilu_version}.zip")

    @property
    def whatevergreen_path(self):
        return self.payload_kexts_path / Path(f"Acidanthera/WhateverGreen-v{self.whatevergreen_version}.zip")

    @property
    def airportbcrmfixup_path(self):
        return self.payload_kexts_path / Path(f"Acidanthera/AirportBrcmFixup-v{self.airportbcrmfixup_version}.zip")

    @property
    def restrictevents_path(self):
        return self.payload_kexts_path / Path(f"Acidanthera/RestrictEvents-v{self.restrictevents_version}.zip")

    @property
    def efi_disabler_path(self):
        return self.payload_kexts_path / Path(f"Acidanthera/EFICheckDisabler-v{self.restrictevents_version}.zip")

    @property
    def restrictevents_mbp_path(self):
        return self.payload_kexts_path / Path(f"Acidanthera/RestrictEvents-MBP91-v{self.restrictevents_mbp_version}.zip")

    @property
    def bcm570_path(self):
        return self.payload_kexts_path / Path(f"Ethernet/CatalinaBCM5701Ethernet-v{self.bcm570_version}.zip")

    @property
    def marvel_path(self):
        return self.payload_kexts_path / Path(f"Ethernet/MarvelYukonEthernet-v{self.marvel_version}.zip")

    @property
    def nforce_path(self):
        return self.payload_kexts_path / Path(f"Ethernet/nForceEthernet-v{self.nforce_version}.zip")

    @property
    def mce_path(self):
        return self.payload_kexts_path / Path(f"Misc/AppleMCEReporterDisabler-v{self.mce_version}.zip")

    @property
    def mousse_path(self):
        return self.payload_kexts_path / Path(f"SSE/AAAMouSSE-v{self.mousse_version}.zip")

    @property
    def telemetrap_path(self):
        return self.payload_kexts_path / Path(f"SSE/telemetrap-v{self.telemetrap_version}.zip")

    @property
    def corecaptureelcap_path(self):
        return self.payload_kexts_path / Path(f"Wifi/corecaptureElCap-v{self.corecaptureelcap_version}.zip")

    @property
    def io80211elcap_path(self):
        return self.payload_kexts_path / Path(f"Wifi/IO80211ElCap-v{self.io80211elcap_version}.zip")

    @property
    def io80211high_sierra_path(self):
        return self.payload_kexts_path / Path(f"Wifi/IO80211HighSierra-v{self.io80211high_sierra_version}.zip")

    @property
    def io80211mojave_path(self):
        return self.payload_kexts_path / Path(f"Wifi/IO80211Mojave-v{self.io80211mojave_version}.zip")

    @property
    def applealc_path(self):
        return self.payload_kexts_path / Path(f"Acidanthera/AppleALC-v{self.applealc_version}.zip")

    @property
    def piixata_path(self):
        return self.payload_kexts_path / Path(f"Misc/AppleIntelPIIXATA-v{self.piixata_version}.zip")

    @property
    def backlight_injector_path(self):
        return self.payload_kexts_path / Path(f"Misc/BacklightInjector-v{self.backlight_injector_version}.zip")

    @property
    def cpufriend_path(self):
        return self.payload_kexts_path / Path(f"Acidanthera/CPUFriend-v{self.cpufriend_version}.zip")

    @property
    def smcspoof_path(self):
        return self.payload_kexts_path / Path(f"Misc/SMC-Spoof-v{self.smcspoof_version}.zip")

    @property
    def btspoof_path(self):
        return self.payload_kexts_path / Path(f"Misc/Bluetooth-Spoof-v{self.btspoof_version}.zip")

    @property
    def nvmefix_path(self):
        return self.payload_kexts_path / Path(f"Acidanthera/NVMeFix-v{self.nvmefix_version}.zip")

    @property
    def featureunlock_path(self):
        return self.payload_kexts_path / Path(f"Acidanthera/FeatureUnlock-v{self.featureunlock_version}.zip")

    @property
    def debugenhancer_path(self):
        return self.payload_kexts_path / Path(f"Acidanthera/DebugEnhancer-v{self.debugenhancer_version}.zip")

    @property
    def bluetool_path(self):
        return self.payload_kexts_path / Path(f"Acidanthera/BlueToolFixup-v{self.bluetool_version}.zip")

    @property
    def cslvfixup_path(self):
        return self.payload_kexts_path / Path(f"Acidanthera/CSLVFixup-v{self.cslvfixup_version}.zip")

    @property
    def innie_path(self):
        return self.payload_kexts_path / Path(f"Misc/Innie-v{self.innie_version}.zip")
    
    @property
    def simplemsr_path(self):
        return self.payload_kexts_path / Path(f"Misc/SimpleMSR-v{self.simplemsr_version}.zip")
    
    @property
    def gpu_wake_path(self):
        return self.payload_kexts_path / Path(f"Misc/AMDGPUWakeHandler-v{self.gpu_wake_version}.zip")

    @property
    def latebloom_path(self):
        return self.payload_kexts_path / Path(f"Misc/latebloom-v{self.latebloom_version}.zip")

    @property
    def apple_trackpad_path(self):
        return self.payload_kexts_path / Path(f"Misc/AppleUSBTrackpad-v{self.apple_trackpad}.zip")

    @property
    def plist_folder_path(self):
        return self.payload_kexts_path / Path("Plists")

    @property
    def platform_plugin_plist_path(self):
        return self.plist_folder_path / Path("PlatformPlugin")

    @property
    def fw_family_path(self):
        return self.payload_kexts_path / Path(f"FireWire/IOFireWireFamily-v{self.fw_kext}.zip")

    @property
    def fw_sbp2_path(self):
        return self.payload_kexts_path / Path(f"FireWire/IOFireWireSBP2-v{self.fw_kext}.zip")

    @property
    def fw_bus_path(self):
        return self.payload_kexts_path / Path(f"FireWire/IOFireWireSerialBusProtocolTransport-v{self.fw_kext}.zip")

    # Build Location
    @property
    def build_path(self):
        return self.current_path / Path("Build-Folder/")

    @property
    def opencore_release_folder(self):
        return self.build_path / Path(f"OpenCore-Build")

    @property
    def opencore_zip_copied(self):
        return self.build_path / Path(f"OpenCore-{self.opencore_build}.zip")

    @property
    def oc_folder(self):
        return self.opencore_release_folder / Path("EFI/OC/")

    @property
    def plist_path(self):
        return self.oc_folder / Path("config.plist")

    @property
    def acpi_path(self):
        return self.oc_folder / Path("ACPI")

    @property
    def drivers_path(self):
        return self.oc_folder / Path("Drivers")

    @property
    def kexts_path(self):
        return self.oc_folder / Path("Kexts")

    @property
    def resources_path(self):
        return self.oc_folder / Path("Resources")

    @property
    def map_kext_folder(self):
        return self.kexts_path / Path("USB-Map.kext")

    @property
    def map_contents_folder(self):
        return self.map_kext_folder / Path("Contents")

    @property
    def pp_kext_folder(self):
        return self.kexts_path / Path("CPUFriendDataProvider.kext")

    @property
    def pp_contents_folder(self):
        return self.pp_kext_folder / Path("Contents")

    @property
    def agdp_kext_folder(self):
        return self.kexts_path / Path("AGDP-Override.kext")

    @property
    def agdp_contents_folder(self):
        return self.agdp_kext_folder / Path("Contents")

    @property
    def agpm_kext_folder(self):
        return self.kexts_path / Path("AGPM-Override.kext")

    @property
    def agpm_contents_folder(self):
        return self.agpm_kext_folder / Path("Contents")

    @property
    def amc_kext_folder(self):
        return self.kexts_path / Path("AMC-Override.kext")

    @property
    def amc_contents_folder(self):
        return self.amc_kext_folder / Path("Contents")

    # Tools
    @property
    def macserial_path(self):
        return self.payload_path / Path("Tools/macserial")

    @property
    def gfxutil_path(self):
        return self.payload_path / Path("Tools/gfxutil")

    @property
    def vault_path(self):
        return self.payload_path / Path("Tools/CreateVault/sign.command")

    @property
    def ocvalidate_path(self):
        return self.payload_path / Path("Tools/ocvalidate")

    # Icons
    @property
    def app_icon_path(self):
        return self.payload_path / Path("OC-Patcher.icns")

    @property
    def icon_path_external(self):
        return self.payload_path / Path("Icon/External/.VolumeIcon.icns")

    @property
    def icon_path_internal(self):
        return self.payload_path / Path("Icon/Internal/.VolumeIcon.icns")

    @property
    def icon_path_sd(self):
        return self.payload_path / Path("Icon/SD-Card/.VolumeIcon.icns")

    @property
    def icon_path_ssd(self):
        return self.payload_path / Path("Icon/SSD/.VolumeIcon.icns")

    @property
    def gui_path(self):
        return self.payload_path / Path("Icon/Resources.zip")

    # Apple Payloads Paths

    @property
    def payload_apple_root_path_zip(self):
        return self.payload_path / Path("Apple.zip")

    @property
    def payload_apple_root_path(self):
        return self.payload_path / Path("Apple")

    @property
    def payload_apple_kexts_path(self):
        return self.payload_apple_root_path / Path("Extensions")

    @property
    def payload_apple_coreservices_path(self):
        return self.payload_apple_root_path / Path("CoreServices")

    @property
    def payload_apple_usr_path(self):
        return self.payload_apple_root_path / Path("usr")

    @property
    def payload_apple_libexec_path(self):
        return self.payload_apple_usr_path / Path("libexec")

    @property
    def payload_apple_frameworks_path(self):
        return self.payload_apple_root_path / Path("Frameworks")

    @property
    def payload_apple_frameworks_path_accel(self):
        return self.payload_apple_frameworks_path / Path("Graphics-Acceleration")

    @property
    def payload_apple_frameworks_path_accel_ts2(self):
        return self.payload_apple_frameworks_path / Path("Graphics-Acceleration-TeraScale-2")

    @property
    def payload_apple_frameworks_path_accel_ivy(self):
        return self.payload_apple_frameworks_path / Path("Graphics-Acceleration-Ivy-Bridge")

    @property
    def payload_apple_lauchd_path(self):
        return self.payload_apple_root_path / Path("LaunchDaemons")

    @property
    def payload_apple_lauchd_path_accel(self):
        return self.payload_apple_lauchd_path / Path("Graphics-Acceleration")

    @property
    def payload_apple_private_frameworks_path(self):
        return self.payload_apple_root_path / Path("PrivateFrameworks")

    @property
    def payload_apple_private_frameworks_path_accel(self):
        return self.payload_apple_private_frameworks_path / Path("Graphics-Acceleration")

    @property
    def payload_apple_private_frameworks_path_accel_ts2(self):
        return self.payload_apple_private_frameworks_path / Path("Graphics-Acceleration-TeraScale-2")

    @property
    def payload_apple_private_frameworks_path_accel_ivy(self):
        return self.payload_apple_private_frameworks_path / Path("Graphics-Acceleration-Ivy-Bridge")

    @property
    def payload_apple_private_frameworks_path_brightness(self):
        return self.payload_apple_private_frameworks_path / Path("Brightness-Control")

    @property
    def payload_apple_private_frameworks_path_legacy_drm(self):
        return self.payload_apple_private_frameworks_path / Path("Legacy-GVA")

    # Apple Extensions
    # El Capitan Extensions
    @property
    def audio_path(self):
        return self.payload_apple_kexts_path / Path("Audio")

    # High Sierra Extensions
    @property
    def audio_v2_path(self):
        return self.payload_apple_kexts_path / Path("Audio-v2")

    # GPU Kexts and Bundles

    @property
    def legacy_graphics(self):
        return self.payload_apple_kexts_path / Path("Graphics-Acceleration")

    @property
    def legacy_nvidia_path(self):
        return self.legacy_graphics / Path("Nvidia-Tesla")

    @property
    def legacy_nvidia_kepler_path(self):
        return self.legacy_graphics / Path("Nvidia-Kepler")

    @property
    def legacy_amd_path(self):
        return self.legacy_graphics / Path("AMD-TeraScale")

    @property
    def legacy_amd_path_ts2(self):
        return self.legacy_graphics / Path("AMD-TeraScale-2")

    @property
    def legacy_intel_gen1_path(self):
        return self.legacy_graphics / Path("Intel-Gen5-Ironlake")

    @property
    def legacy_intel_gen2_path(self):
        return self.legacy_graphics / Path("Intel-Gen6-SandyBridge")

    @property
    def legacy_intel_gen3_path(self):
        return self.legacy_graphics / Path("Intel-Gen7-IvyBridge")

    @property
    def legacy_general_path(self):
        return self.legacy_graphics / Path("General-Patches")

    @property
    def legacy_brightness(self):
        return self.payload_apple_kexts_path / Path("Brightness-Control")

    @property
    def legacy_mux_path(self):
        return self.payload_apple_kexts_path / Path("Legacy-Mux")

    @property
    def legacy_wifi_coreservices(self):
        return self.payload_apple_coreservices_path / Path("Legacy-Wifi")

    @property
    def legacy_wifi_libexec(self):
        return self.payload_apple_libexec_path / Path("Legacy-Wifi")

    sbm_values = [
        "j137ap",  #  iMacPro1,1
        "j680ap",  #  MacBookPro15,1
        "j132ap",  #  MacBookPro15,2
        "j174ap",  #  Macmini8,1
        "j140kap",  # MacBookAir8,1
        "j780ap",  #  MacBookPro15,3
        "j213ap",  #  MacBookPro15,4
        "j140aap",  # MacBookAir8,2
        "j152fap",  # MacBookPro16,1
        "j160ap",  #  MacPro7,1
        "j230kap",  # MacBookAir9,1
        "j214kap",  # MacBookPro16,2
        "j223ap",  #  MacBookPro16,3
        "j215ap",  #  MacBookPro16,4
        "j185ap",  #  iMac20,1
        "j185fap",  # iMac20,2
        # "x86legacy",  # non-T2 Macs/VMs, Monterey's boot.efi enforces this on all Macs
    ]

    sandy_board_id = [
        "Mac-E43C1C25D4880AD6",  # MacBookPro12,1
        "Mac-06F11F11946D27C5",  # MacBookPro11,5
        "Mac-9F18E312C5C2BF0B",  # MacBookAir7,1
        "Mac-937CB26E2E02BB01",  # MacBookAir7,2
        "Mac-35C5E08120C7EEAF",  # Macmini7,1
        "Mac-7BA5B2D9E42DDD94",  # iMacPro1,1
    ]

    sandy_board_id_stock = [
        "Mac-94245B3640C91C81",  # MacBookPro8,1
        "Mac-94245A3940C91C80",  # MacBookPro8,2
        "Mac-942459F5819B171B",  # MacBookPro8,3
        "Mac-C08A6BB70A942AC2",  # MacBookAir4,1
        "Mac-742912EFDBEE19B3",  # MacBookAir4,2
        "Mac-8ED6AF5B48C039E1",  # Macmini5,1
        "Mac-4BC72D62AD45599E",  # Macmini5,2
        "Mac-7BA5B2794B2CDB12",  # Macmini5,3
        "Mac-942B5BF58194151B",  # iMac12,1
        "Mac-942B59F58194171B",  # iMac12,2
        "Mac-94245AF5819B141B",  # AppleInternal MacBookPro8,3
        "Mac-942B5B3A40C91381",  # AppleInternal iMac12,2
    ]<|MERGE_RESOLUTION|>--- conflicted
+++ resolved
@@ -157,11 +157,8 @@
         self.force_latest_psp = False  #      Force latest PatcherSupportPkg
         self.disable_msr_power_ctl = False  # Disable MSR Power Control (missing battery throttling)
         self.software_demux = False  #        Enable Software Demux patch set
-<<<<<<< HEAD
         self.force_vmm = False  #             Force VMM patch 
-=======
         self.custom_sip_value = None  #         Set custom SIP value
->>>>>>> 0ff6a18e
 
         # OS Versions
         ## Based off Major Kernel Version
