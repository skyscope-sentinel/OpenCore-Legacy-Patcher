--- conflicted
+++ resolved
@@ -122,19 +122,11 @@
         if model in ["MacBookPro8,2", "MacBookPro8,3"]:
             # Users disabling TS2 most likely have a faulty dGPU
             # users can override this in settings
-<<<<<<< HEAD
-            ts2_status = subprocess.run(["defaults", "read", "~/Library/Preferences/com.dortania.opencore-legacy-patcher", "MacBookPro_TeraScale_2_Accel"], stdout=subprocess.PIPE).stdout.decode("utf-8").strip()
-            if ts2_status in ["1", "true"]:
-                settings.allow_ts2_accel = True
-            else:
-                subprocess.run(["defaults", "write", "~/Library/Preferences/com.dortania.opencore-legacy-patcher", "MacBookPro_TeraScale_2_Accel", "-bool", "FALSE"])
-=======
             ts2_status = global_settings.global_settings().read_property("MacBookPro_TeraScale_2_Accel")
             if ts2_status is True:
                 settings.allow_ts2_accel = True
             else:
                 global_settings.global_settings().write_property("MacBookPro_TeraScale_2_Accel", False)
->>>>>>> 82544348
                 settings.allow_ts2_accel = False
 
         try:
