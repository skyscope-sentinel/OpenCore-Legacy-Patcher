--- conflicted
+++ resolved
@@ -56,38 +56,10 @@
         'non_metal_os_support' is assumed to be sorted from oldest to newest
         """
 
-<<<<<<< HEAD
-            # Support for 3802 GPUs were broken with 13.3+
-            # Downgrades 31001 stack to 13.2.1, however nukes AMFI support
-            # Extremely fugly, only for reference purposes at this time
-            "Metal 3802 Common Extended": {
-                "Display Name": "",
-                "OS Support": {
-                    "Minimum OS Support": {
-                        "OS Major": os_data.os_data.ventura,
-                        "OS Minor": 4 # 13.3
-                    },
-                    "Maximum OS Support": {
-                        "OS Major": os_data.os_data.max_os,
-                        "OS Minor": 99
-                    },
-                },
-                "Install": {
-                    "/System/Library/Frameworks": {
-                        "Metal.framework": "13.2.1",
-                    },
-                    "/System/Library/PrivateFrameworks": {
-                        "MTLCompiler.framework": "13.2.1",
-                        "GPUCompiler.framework": "13.2.1",
-                    },
-                },
-            },
-=======
         self.os_major:              int = os_major
         self.os_minor:              int = os_minor
         self.non_metal_os_support: list = non_metal_os_support
         self.patchset_dict:        dict = {}
->>>>>>> 85203aef
 
         self._generate_sys_patch_dict()
 
@@ -376,7 +348,6 @@
 
                 # Support for 3802 GPUs were broken with 13.3+
                 # Downgrades 31001 stack to 13.2.1, however nukes AMFI support
-                # Extremely fugly, only for reference purposes at this time
                 "Metal 3802 Common Extended": {
                     "Display Name": "",
                     "OS Support": {
@@ -389,7 +360,7 @@
                             "OS Minor": 99
                         },
                     },
-                    "Install Reference": {
+                    "Install": {
                         "/System/Library/Frameworks": {
                             "Metal.framework": "13.2.1",
                         },
