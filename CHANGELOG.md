# OpenCore Legacy Patcher changelog

## 1.1.0
- Resolve rendering issues on Intel Broadwell iGPUs
- Resolve Paravirtualized Graphics support for 3802 GPUs on macOS Sonoma
- Update non-Metal Binaries for macOS Sonoma:
  - Resolve unresponsive Weather app
  - Resolve full screen menubar covering the app toolbar
  - Resolve unfocused password windows
<<<<<<< HEAD
- OpenCore Vaulting (Jazzzny)
  - Ensures that OpenCore is not corrupted or maliciously tampered with
=======
- Resolve USB 1.1 kernel panics on macOS 14.1
- Resolve PCIe FaceTime camera support on macOS 14.1
- Resolve T1 Security Chip support on macOS 14
  - Applicable for MacBookPro13,2, MacBookPro13,3, MacBookPro14,2, MacBookPro14,3
- Increment Binaries:
  - PatcherSupportPkg 1.4.2 - release
  - AirportBrcmFixup 2.1.8 - release
  - BlueToolFixup 2.6.8 - release
  - RestrictEvents 1.1.3 - release
>>>>>>> c27998a8

## 1.0.1
- Resolve rendering issues on Intel Ivy Bridge iGPUs
- Update non-Metal Binaries for macOS Sonoma:
  - Resolve unresponsive Catalyst buttons
  - Resolve window unfocusing issues
  - Resolve menu bar fonts not changing color automatically with Beta Menu Bar enabled
  - Improve Lock Screen clock transparency
- Prevent random WiFiAgent crashes
- Add error handling for corrupted patcher settings
- Remove CoreImage patch for 3802 GPUs on Ventura
- Avoid listing PCIe FaceTime camera patch on pre-Sonoma OSes
  - Only cosmetic in Root Patching UI, however it has been removed to avoid confusion

## 1.0.0
- Resolve BCM2046 and BCM2070 support on macOS 13.3 and newer
- Workaround 13.3+ Kernel Panic on AMD GCN GPUs playing DRM content
- Add new macOS Installer download menu (Jazzzny)
- Refresh download UI (Jazzzny)
- Add support for Universal 2 distribution (x86_64 and ARM64)
  - Drops Rosetta requirement on Apple Silicon Macs
  - Note building from source will require Python 3.11 or newer and up-to-date Python modules
- Update font handling code, fixing font issues on Yosemite and El Capitan
- Resolve incorrect RELEASE usage of OpenCore binaries when DEBUG enabled
- Add RenderBox.framework patch for 3802-based Intel GPUs on macOS 13.3 and newer
  - Works around Weather and Widget freezing
  - Applicable for Intel Ivy Bridge and Haswell iGPUs
- Add macOS Sonoma support to PatcherSupportPkg validation in CI
- Implement basic support for macOS Sonoma:
  - Supports same range of hardware as Ventura, in addition to:
    - iMac18,x
    - MacBook10,1
    - MacBookPro14,x
      - [T1 chip currently unsupported in Sonoma](https://github.com/dortania/OpenCore-Legacy-Patcher/issues/1103)
  - Resolved issues:
    - Graphics Acceleration support for 3802 and non-Metal GPUs
    - UI corruption on 31001 GPUs
    - Wireless Networking for BCM94360, 4360, 4350, 4331 and 43224
    - USB ethernet support for adapters based on ECM protocol (ex. Realtek)
    - dGPU support for MacBookPro14,3
    - S1X/S3X NVMe Drive Support
    - PCIe-based FaceTime Camera support
    - Bluetooth support by switching to dynamic VMM spoofing
- Increment Binaries:
  - OpenCorePkg 0.9.3 - release
  - Lilu 1.6.7 - release
  - WhateverGreen 1.6.6 - release
  - RestrictEvents 1.1.3 - (rolling - 4f233dd)
  - FeatureUnlock 1.1.5 - release
  - DebugEnhancer 1.0.8 - release
  - CPUFriend 1.2.7 - release
  - BlueToolFixup 2.6.8 - rolling (2305aaa)
  - CryptexFixup 1.0.2 - release
  - PatcherSupportPkg 1.3.2 - release
- Build Server Changes:
  - Upgrade Python backend to 3.11.5
  - Upgrade Python modules:
    - requests - 2.31.0
    - pyobjc - 9.2
    - wxpython - 4.2.1
    - pyinstaller - 5.13.2
    - packaging - 23.1

## 0.6.8
- Update non-Metal Binaries:
  - Improve experimental Menubar implementation stability
  - Implement reduce transparency Menubar
  - Resolve Color Profile support and Black Box rendering issues on HD 3000 Macs
    - Drops ColorSync downgrade configuration option
    - Resolves macOS 13.5 booting on HD 3000 Macs
- Resolve app not updating in `/Applications` after an update
  - Work-around users manually copying app to `/Applications` instead of allowing Root Volume Patcher to create a proper alias
- Add configuration for mediaanalysisd usage
  - For systems that are the primary iCloud Photo Library host, mediaanalysisd may be unstable on large amounts of unprocessed faces
  - Applicable to 3802-based GPUs (ie. Intel Ivy Bridge and Haswell iGPUs, Nvidia Kepler dGPUs)
- Remove MacBook4,1 references
  - Machine was never properly supported by OCLP
- Restore support for Aquantia Aqtion 10GBe Ethernet for Pre-VT-d systems on 12.3 and newer
  - i.e. MacPro5,1 with AQC107 expansion card running macOS Ventura/Monterey 12.6.x
  - Thanks [@jazzzny](https://github.com/jazzzny)
- Resolve AMD Vega support on pre-AVX2 Macs in macOS Ventura
  - Originally caused by regression from 0.6.2
- Disable non-Metal's Menubar 2 configuration
  - Can be manually re-enabled, however application will try to disable to prevent issues
- Remove AppleGVA downgrade on Intel Skylake iGPUs
- Implement AMFIPass system
  - Removes need for disabling Library Validation and AMFI outright on all applicable systems
- Backend Changes:
  - device_probe.py:
    - Add USB device parsing via `IOUSBDevice` class
    - Streamline Bluetooth device detection
    - Add Probing for Top Case hardware (Jazzzny)
      - Improves handling for altered hardware scenarios (i.e. MacBookPro4,1 with MacBookPro3,1 topcase)
  - utilities.py:
    - Fix indexing error on Device Paths (thx [@Ausdauersportler](https://github.com/Ausdauersportler))
- Increment Binaries:
- PatcherSupportPkg 1.2.2 - release

## 0.6.7
- Resolve partition buttons overlapping in Install OpenCore UI
  - ex. "EFI" and additional FAT32 partitions on a single drive
- Re-enable mediaanalysisd on Ventura
  - Allows for Live Text support on systems with 3802 GPUs
    - ie. Intel Ivy Bridge and Haswell, Nvidia Kepler
  - Previously disabled due to high instability in Photos with Face Scanning, now resolved
- Work-around crashing after patching with MenuBar2 implementation enabled
  - Setting must be re-enabled after patching
- Update non-Metal Binaries:
  - Resolve window placement defaulting past top of screen for some apps
    - ex. OpenCore-Patcher.app during root patching
  - Resolve indeterminate progress bars not rendering with wxWidgets in Monterey and later
    - ex. OpenCore-Patcher.app
- UI changes:
  - Add "Show Log File" button to menubar
- Avoid listing unsupported installer to download by default
  - ex. macOS 14 InstallAssistant.pkg
- Resolve crash when fetching remote macOS installers offline
- Avoid displaying root patches on unsupported macOS versions
  - ex. macOS 14
- Backend changes:
  - Call `setpgrp()` to prevent app from being killed if parent process is killed (ie. LaunchAgents)
  - Rework logging handler:
    - Implement formatted logging
      - Allowing easier debugging
    - Implement per-version, per-run file logging
      - ex. OpenCore-Patcher (0.6.7) (2021-12-31-12-34-56-666903).log
    - Keep only 10 latest log files
    - Reveal log file in Finder on main thread crash
    - Avoid writing username to log file
  - Resolve SharedSupport.dmg pathing error during macOS Installer Verification
    - Applicable to systems with 2 (or more) USB Installers with the same name plugged in
  - Resolve payloads path being mis-routed during CLI calls
  - Add UI when fetching root patches for host
  - Remove progress bar work-around for non-Metal in Monterey and later
    - Requires host to have been patched with PatcherSupportPkg 1.1.2 or newer
- Increment Binaries:
  - PatcherSupportPkg 1.1.2 - release

## 0.6.6
- Implement option to disable ColorSync downgrade on HD 3000 Macs
  - Allows for Display Profiles support on some units
    - Note: black box rendering issues will likely appear
  - Thanks [@jazzzny](https://github.com/Jazzzny)
- Rename payloads.dmg volume name to "OpenCore Patcher Resources (Base)"
  - Allows for better identification when mounted (ex. Disk Utility while app is running)
- Implement DMG-based PatcherSupportPkg system
  - Reduces both app size and root patching time
- Resolve incorrect remote KDK matching for macOS betas
  - ex. Beta 4 KDK being recommended for Beta 3 install
- Resolve low power mode on MacPro6,1
  - Credit to CaseyJ's [PCI Bus Enumeration Patch](https://github.com/AMD-OSX/AMD_Vanilla/pull/196)
- Resolve PCI eject menu appearing on unsupported hardware
- Resolve kernel panic on wake for AMD TeraScale 1 and Nvidia Tesla 8000 series GPUs
- Resolve loss of Ethernet after wake on MacPro3,1 in Ventura
- Resolve graphics corruption on wake for TeraScale 1
  - Patch currently limited to Ventura and newer
- Restore Function Keys on MacBook5,2 and MacBook4,1
  - Implementation by [@jazzzny](https://github.com/Jazzzny)
- Update non-Metal Binaries:
  - Resolves cryptexd and sshd crashes
  - Resolves screen recording regression
  - Resolves Photo Booth on macOS Monterey and later
    - May require tccplus for permissions
- Resolve Application alias not being created with AutoPatcher
- Backend changes:
  - Rename OCLP-Helper to OpenCore-Patcher
    - Allows for better identification when displaying prompts
  - Reimplement wxPython GUI into modularized system:
    - Allows for easier maintenance and future expansion
    - Changes include:
      - Reworked settings UI
      - Unified download UI with time remaining
      - Implement in-app update system
        - Guides users to update OpenCore and Root Patches once update's installed
      - Expand app update checks to include nightly users
        - ex. 0.6.6 nightly -> 0.6.6 release
      - Implement macOS installer verification after flashing
      - Implement proper UI call backs on long processes
        - ex. Root patching
      - Implement default selections for disks and installers
      - Set about and quit items
  - Utilize `py-applescript` for authorization prompts
    - Avoids displaying prompts with `osascript` in the title
    - Due to limitations, only used for installer creation and OpenCore installation
  - Resolve exception handler not logging to file
  - Display raised exceptions from main thread to users
- Increment Binaries:
  - PatcherSupportPkg 1.1.0 - release
  - OpenCorePkg 0.9.2 - release
  - Lilu 1.6.6 - rolling (d8f3782)
  - RestrictEvents 1.1.1 - release
  - FeatureUnlock 1.1.4 - release
  - BlueToolFixup 2.6.6 - release

## 0.6.5
- Update 3802 Patchset Binaries:
  - Resolves additional 3rd party app crashes on Metal with macOS 13.3+
  - ex: PowerPoint's "Presentation Mode"
- Update non-Metal Binaries:
  - Resolves Safari 16.4 frozen canvas rendering
  - ex: Google Docs
- Allow for coexistence of USB 3.0 controllers and USB 1.1 patches on macOS 13+
  - Restores USB 3.0 expansion card support on USB 1.1 machines such as MacPro5,1
- Resolve OpenCL rendering on Nvidia Web Drivers
  - thanks [@jazzzny](https://github.com/Jazzzny)
- Resolve UI unable to download macOS installers on unknown models
  - ex. M2 Macs and Hackintoshes
- Implement minimum OS check for installer creation
  - Prevents vague errors when creating Ventura installers on Yosemite
- Resolve WindowServer crashing with Rapid Security Response (RSR) installation
  - Primarily applicable for Haswell iGPUs on 13.3.1 (a)
- Update legacy Wireless binaries
  - Resolve wifi crashing on 13.4 with BCM94322, BCM943224 and Atheros chipsets
- Backend changes:
  - macos_installer_handler.py:
    - Expand OS support for IA parsing in SUCatalog
  - gui_main.py:
    - Fix spacing regression introduced with `.AppleSystemUIFont` implementation
- Increment Binaries:
  - PatcherSupportPkg 0.9.7 - release
- Build Server Changes:
  - Upgrade CI Host to macOS Monterey
  - Upgrade Xcode to 14.2
  - Switch from `altool` to `notarytool` for notarization

## 0.6.4
- Backend changes:
  - Implement new analytics_handler.py module
    - Adds support for anonymous analytics including host info (and crash reports in the future)
    - Can be disabled via GUI or `defaults write com.dortania.opencore-legacy-patcher DisableCrashAndAnalyticsReporting -bool true`
- Resolve Safari rendering error on Ivy Bridge in macOS 13.3+
- Increment Binaries:
  - RestrictEvents 1.1.1 - rolling (495f4d5)

## 0.6.3
- Update non-Metal Binaries:
  - Resolves Safari 16.4 rendering issue
  - Resolves left side menubar selections
  - Implements automatic menubar text color
  - New experimental Menubar implementation can be enabled via `defaults write -g Amy.MenuBar2Beta -bool true`
    - Note: If you experience issues with the new implementation, you can revert back to the old implementation by running `defaults delete -g Amy.MenuBar2Beta`
- Implement full IOUSBHostFamily downgrade for UHCI/OHCI
  - Resolves panics on certain iMac models
- Resolve unused KDKs not being properly cleaned up
- Implement MXM graphics handling for iMac9,1
  - Credit to [@Ausdauersportler](https://github.com/Ausdauersportler) for implementation
- Resolve CoreGraphics.framework crashing on Ivy Bridge CPUs in macOS 13.3+
  - Disables f16c sysctl reporting
- Resolve accidental CPU renaming with RestrictEvents
- Resolve backlight and internal display support for AMD Navi MXM GPUs
  - Credit to [@Ausdauersportler](https://github.com/Ausdauersportler) for bug fix
- Resolve 3rd Party Apps erroring on Metal with macOS 13.3
  - Applicable Software: Applications directly using Metal (ex. Blender, Parallels Desktop)
  - Applicable Hardware: 3802-based GPUs (ie. Intel Ivy Bridge and Haswell iGPUs, Nvidia Kepler dGPUs)
- Backend changes:
  - Use `.AppleSystemUIFont` for wxPython text rendering (thanks [@jazzzny](https://github.com/Jazzzny))
  - Add extra error handling for network errors:
    - Handles `RemoteDisconnected('Remote end closed connection without response')` exceptions
  - Move root volume patch set generation to dedicated sys_patch_generate.py module
  - Refactored integrity_verification.py:
    - Implemented Object-Oriented design
    - Reduced disk I/O and main thread monopolization
- Increment Binaries:
  - PatcherSupportPkg 0.9.3 - release
  - OpenCorePkg 0.9.1 - release
  - AirPortBrcmFixup 2.1.7 - release
  - RestrictEvents 1.1.0 - release
  - BrcmPatchRAM 2.6.5 - release

## 0.6.2
- Work around Black Box rendering issues on certain Display Color Profiles
  - Limited to Ventura currently due to limitations with other color profiles
  - Applicable for HD3000-based machines (ex. MacBookAir4,x, MacBookPro8,x, Macmini5,x)
- Ensure `Moraea_BlurBeta` is set on non-Metal systems
- Implement proper Root Unpatching verification in GUI
  - Removes arbitrary patch requirements used against unpatching (ex. network connection)
- Implement Kernel Debug Kit installation during OS installs
  - Avoids network requirement for first time installs
  - Paired along side AutoPkgInstaller
- Implement Kernel Debug Kit backup system
  - Allows for easy restoration of KDKs if OS updates corrupted installed KDKs
- Update Wireless binaries
  - Fixed WiFi preferences crash with legacy wifi patches
- Update non-Metal Binaries
  - Improved menubar blur saturation
  - Fixed System Settings hover effects, including Bluetooth connect button
  - Add Books hacks (reimplement cover image generation, disable broken page curl animation)
  - Fixed unresponsive buttons
- Implement Hardware Encoding support for AMD GCN 1-3, Polaris and Vega GPUs
  - Applicable for pre-Haswell Macs on macOS Ventura
  - Resolves DRM playback issues on Netflix, Disney+, etc.
    - Note: GCN 1-3 DRM is functional, however hardware video encoding is still experimental
      - AppleTV+ may be unstable due to this
- Implement support for AMD Navi and Lexa MXM GPUs in 2009-2011 iMacs
  - Primarily applicable for MXM 3.0 variants of AMD WX3200 (0x6981) and AMD RX5500XT (0x7340)
  - Credit to [Ausdauersportler](https://github.com/Ausdauersportler) for implementation
- Implement Continuity Camera Unlocking for pre-Kaby Lake CPUs
  - Applicable for all legacy Macs in macOS Ventura
- Resolve boot support for 3802-based GPUs with macOS 13.3
  - Applicable for following GPUs:
    - Intel Ivy Bridge and Haswell iGPUs
    - Nvidia Kepler dGPUs
  - Note: patchset now requires AMFI to be disabled, patchset still in active development to remove this requirement
- Backend Changes:
  - Refactored kdk_handler.py
    - Prioritizes KdkSupportPkg repository for downloads
      - Skips calls to Apple's now defunct Developer Portal API
    - Support local loose matching when no network connection is available
    - Implement pkg receipt verification to validate integrity of KDKs
  - Implemented logging framework usage for more reliable logging
    - Logs are stored under `~/Library/Logs/OpenCore-Patcher.log`
    - Subsequent runs are appended to the log, allowing for easy debugging
  - Implemented new network_handler.py module
    - Allows for more reliable network calls and downloads
    - Better supports network timeouts and disconnects
    - Dramatically less noise in console during downloads
  - Implemented new macOS Installer handler
  - Removed unused modules:
    - sys_patch_downloader.py
    - run.py
    - TUI modules
- Build Server Changes:
  - Upgrade Python backend to 3.10.9
  - Upgrade Python modules:
    - requests - 2.28.2
    - pyobjc - 9.0.1
    - wxpython - 4.2.0
    - pyinstaller - 5.7.0
    - packaging - 23.0
- Increment Binaries:
  - PatcherSupportPkg 0.8.7 - release
  - AutoPkgInstaller 1.0.2 - release
  - FeatureUnlock 1.1.4 - rolling (0e8d87f)
  - Lilu 1.6.4 - release
  - WhateverGreen 1.6.4 - release
  - NVMeFix 1.1.0 - release
  - Innie 1.3.1 - release
  - OpenCorePkg 0.9.0 - release

## 0.6.1
- Avoid usage of KDKlessWorkaround on hardware not requiring it
  - Resolves AMD Graphics Regression from 0.5.3
- Increment Binaries:
  - KDKlessWorkaround 1.0.0 - rolling (8e41f39)

## 0.6.0
- Resolve external NVMe reporting regression from 0.5.2
- Implement Legacy Wireless support for Ventura
  - Applicable for BCM94328, BCM94322 and Atheros chipsets
- Implement Wifi-only patches when no internet connection available but required (ie. KDKs)
  - Allows users to install Legacy Wireless patches, then connect to the internet to install remaining patches
- Resolve `/Library/Extensions` not being cleaned on KDK-less root patches
- Add AMD Vega Graphics support for pre-AVX2.0 systems on Ventura
  - ex. AMD Vega 56 and 64, AMD Radeon VII
  - Note: As with Polaris, Vega GPUs cannot be mixed with AMD GCN 1-3 patches
    - Patcher will prioritize the AMD GCN 1-3 (assumption that GCN is primary GPU, ex. MacPro6,1)
- Implement proper `APPLE SSD TS0128F/256F` detection
  - Allows all Macs to utilize patch if required
  - Avoids usage of patch when host lacks affected drive (ex. MacBookAir6,x with upgraded SSD)
- Prompt with auto patcher when booted OpenCore is out of date to root patcher
  - ex. Booted OCLP is 0.5.2, root patcher is 0.5.3
- Disable native AMD Graphics on pre-Haswell Macs in Ventura
  - Allows for easy root patching, dropping reliance on Safe Mode to boot
  - Primarily applicable for iMacs and Mac Pros with AMD Polaris and Vega GPUs
- Implement mini validation during GUI build
- Add early UHCI/OHCI support (USB1.1)
  - Implemented via Root Volume patching, ie. no installer support at this time
    - Support should be seen as experimental, especially for laptops
  - Applicable for Penryn Macs and Cheese Grater Mac Pros (MacPro3,1 - MacPro5,1)
  - See associated issue for current limitations: [Legacy UHCI/OHCI support in Ventura](https://github.com/dortania/OpenCore-Legacy-Patcher/issues/1021)
    - USB 3.0 controllers cannot be used along side USB 1.1 patches, OCLP will prioritize USB 3.0 support
- Add early non-Metal Graphics Acceleration support for macOS Ventura
  - Applicable for following GPU architectures:
    - Intel Ironlake and Sandy Bridge
    - Nvidia Tesla, Maxwell and Pascal
    - AMD TeraScale 1 and 2
  - Notes:
    - Bluetooth Pairing is currently semi-functional, see here for work around: [Tab+Space work-around](https://forums.macrumors.com/threads/macos-13-ventura-on-unsupported-macs-thread.2346881/post-31858759)
    - AMFI currently needs to be outright disabled in Ventura
- Overall non-Metal improvements:
  - Improved fake rim
  - Fixed full screen animation
  - Fixed split screen
  - Improved menubar blur
- Add Nvidia Kepler GOP Driver injection
  - Primarily for GPUs lacking GOPs and can't have a newer VBIOS flashed
- Resolve Rapid Security Response support for Haswell+ Macs requiring KDKs
  - Implemented via:
    - Userspace: [RSRRepair](https://github.com/flagersgit/RSRRepair) at `/etc/rc.server` (2b1c9e3)
    - Kernelspace: [RSRHelper.kext](https://github.com/khronokernel/RSRHelper) (cbe1be9)
- Add APFS Trim Configuration
  - Settings -> Misc Settings -> APFS Trim
- Increment Binaries:
  - OpenCorePkg 0.8.8 - release
  - PatcherSupportPkg 0.8.2 - release
  - KDKlessWorkaround 1.0.0 - rolling (4924276)
  - FeatureUnlock 1.1.2 - release
  - CPUFriend 1.2.6 - release
  - Lilu 1.6.3 - release

## 0.5.3
- Integrate FixPCIeLinkrate.efi v0.1.0
  - Fixes link rate for PCIe 3.0 devices on MacPro3,1
- Resolve AppleIntelCPUPowerManagement Panic in Safe Mode
  - Applicable for pre-Haswell Macs on Ventura
- Revert AppleALC 1.7.6 update back to 1.6.3
  - Resolves audio issues on certain Intel HDEF devices
  - Regression currently being investigated within AppleALC
- Remove `Force Web Drivers` option
  - Avoids accidental use of non-Metal Web Drivers on Kepler GPUs
- Resolve silent auto patcher crash when new OCLP version is available
- Implement [`py_sip_xnu`](https://github.com/khronokernel/py_sip_xnu) module
- Resolve Content Caching Patch Regression
- Resolve KDK Versioning Fallback crashing when primary KDK site is down
- Resolve AirPlay to Mac support on Ventura with VMM
- Resolve WindowServer crashing on KDK-less with macOS 13.2 and Rapid Security Response updates
- Resolve Host Versioning when RSR is installed
- Resolve iMac7,1-8,1 and MacBookPro4,1 boot support in Ventura
- Increment Binaries:
  - OpenCorePkg 0.8.7 - release
  - FeatureUnlock 1.1.2 - rolling (94e29ce)
  - WhateverGreen 1.6.2 - release

## 0.5.2
- Ventura Specific Updates:
  - Resolve AMD Polaris external display output support
    - AMD Polaris and legacy GCN cannot be mixed in the same system
      - Legacy GCN support will be prioritized when both are present
      - AMD Polaris GPU can still be used headless for rendering with legacy GCN (ex. [macOS: Prefer External GPU option](https://support.apple.com/en-ca/HT208544))
  - Disables unsupported `mediaanalysisd` on Metal 1 GPUs
    - Alleviates kernel panic when on prolonged idle
  - Automatically remove unsupported News Widgets on Ivy Bridge and Haswell iGPUs
    - Alleviates Notification Centre Crashing
  - Implement downloading from Kernel Debug Kit Backup Repository
    - Alleviates issues with Apple blocking KDK downloads from OCLP (Ref: [Issue #1016](https://github.com/dortania/OpenCore-Legacy-Patcher/issues/1016))
- Work-around MacPro6,1 and Lilu race condition
  - Ensure Model and Board ID are set correctly before Lilu loads
- Publish Application Version in UI header
  - Allows for easier identification of version when reporting issues
- Drop usage of `HW_BID` rerouting in boot.efi
  - Patch out PlatformSupport.plist instead, allows for less maintenance overall
- Add support for AMD GOP injection (AMDGOP.efi)
  - For MXM iMacs and Mac Pros with GPU VBIOS lacking GOP support (ie. no UEFI output even after OC loads)
- Hide OpenCore Boot Picker when waking from hibernation
- Increment Binaries:
  - AirPortBrcmFixup 2.1.6 - release
  - AppleALC 1.7.6 - release
  - CryptexFixup 1.0.1 - release
  - DebugEnhancer 1.0.7 - release
  - FeatureUnlock 1.1.0 - release
  - OpenCorePkg 0.8.7 - rolling (fcb4e33)
  - RestrictEvents 1.0.9 - release
  - WhateverGreen 1.6.1 - release

## 0.5.1
- Add support for `APPLE SSD TS0128F/256F` SSDs in macOS Ventura
  - ie. stock SSD found in MacBookAir6,x
- Lax KDK N-1 logic to allow 1 minor version difference
  - ex. Allow 13.0 KDK on 13.1
- Clean out `/Library/Extensions` on KDK-less root patches
  - Ensures old, incompatible kexts are not linked against
  - Old kexts are relocated to `/Library/Relocated Extensions`
- Add OpenCore Picker timeout selection
- Partially resolve MacPro6,1 support
  - Allows for install and usage of 2013 Mac Pros on Ventura
  - Currently CPU Power Management is not supported

## 0.5.0
- Ventura Specific Updates:
  - Switch boot.efi model patch to iMac18,1
  - Resolve pre-Force Touch Trackpad support in Ventura
  - Add Ventura-dropped Models:
    - MacPro6,1
    - Macmini7,1
    - iMac16,x, iMac17,1
    - MacBook9,1
    - MacBookAir7,x
    - MacBookPro11,4/5, MacBookPro12,1, MacBookPro13,x
  - Add Ventura Software Catalog parsing
  - Add Kernel Debug Kit checks to Ventura root patching
  - Add USB map injection for dropped models
  - Resolve Ethernet support on MacPro3,1-5,1
  - Fix VMM patch set
  - Allow dyld shared cache swapping on pre-Haswell
  - Fix MouSSE/SSE4,2 emulation in macOS 13.0 Beta 3 (22A5295h)
  - Graphics Acceleration for legacy Metal GPUs
    - Intel: Ivy Bridge, Haswell, Broadwell and Skylake
    - Nvidia: Kepler
    - AMD: GCN 1 through 3
    - AMD: Polaris (on pre-AVX2.0 systems)
      - Boot in safe mode to avoid stock driver loading
  - Raise SIP requirement to 0x803 for root patching
  - Add Ventura Boot Picker icons
  - Implement KDK-less root patching for Metal Intel and Nvidia GPUs
    - AMD GCN will still require a KDK installed for patching
  - Resolve OpenCL support for legacy Metal GPUs
  - Implement Automatic Rosetta Cryptex installation on OS installs and updates
    - Drops need for manual OS.dmg swapping on pre-Haswell
  - Implement automatic Kernel Debug Kit downloader for systems requiring Boot/SysKC rebuilding
    - ex. AMD GCN
    - Relies on N-1 system for when matching KDK is not present
  - Delete unused KDKs in `/Library/Developer/KDKs` during root patching
  - Resolve Power Management support for Ivy Bridge and older
  - Drop AMFI requirement for Nvidia Kepler and AMD GCN 1-3
  - Resolve numerous AMD GCN 1-3 issues (ex. Photos.app, Screen Saver, etc.)
  - Resolve dGPU support for MacBookPro13,3
- Add work-around to Catalyst Buttons not responding on non-Metal in macOS Monterey
- Re-export OpenCanopy icons to better support Haswell and newer Macs
- Increment Binaries:
  - OpenCorePkg 0.8.5 release
  - Lilu 1.6.2 - release
  - FeatureUnlock 1.0.9 release
  - PatcherSupportPkg 0.7.1 - release
  - BrcmPatchRAM 2.6.4 - release
  - AutoPkgInstaller 1.0.1 - release
  - CryptexFixup 1.0.1 - rolling (cf3a1e4)

## 0.4.12

## 0.4.11
- Enable AppleMCEReporterDisabler whenever spoofing affected SMBIOS
  - ie. iMacPro1,1, MacPro6,1 and MacPro7,1
- Verify host's disk space before downloading macOS Installers
- Remove duplicate OS builds in macOS downloader
  - Avoids Apple's odd bug of publishing 2 different 12.5.1 products
- Implement deeper macOS installer parsing
  - Provides better version detection than Apple provides in .app
- Ensure WhateverGreen is always installed on Mac Pro configurations
- Resolve Safari 16 rendering in macOS 12.6
- Increment Binaries:
  - PatcherSupportPkg 0.5.4 - release
- Add missing OpenCL resources for Nvidia GPUs

## 0.4.10
- Resolve Nvidia Kepler support in macOS 12.5 Beta 3 and newer
- Increment Binaries:
  - PatcherSupportPkg 0.5.2 - release

## 0.4.9
- Split Kepler userspace and kernel space patches
  - Only installs kernel space patches on 12.5 and newer
  - Avoids lock out of user, however breaks graphics acceleration
  - Install 12.4 or older for full graphics acceleration on Kepler
  - Reference: [macOS 12.5: Nvidia Kepler and WindowServer crashing #1004](https://github.com/dortania/OpenCore-Legacy-Patcher/issues/1004)

## 0.4.8
- Ensure Apple Silicon-specific installers are not listed
  - ie. M2 specific build (21F2092)
- Avoid adding OpenCore icon in boot picker if Windows bootloader on same partition
- Add error-handling to corrupt/non-standard NVRAM variables
- Add warning prompt when using 'Allow native models'
  - Attempt to avoid misuse of option
- Work-around `Failed to extract AssetData` during installer creation
  - Apple bug, resolved by using CoW into a different directory than `/Applications`
- Avoid listing beta installers in downloader
- Warn about downloading macOS Ventura installers, unsupported by current patcher
- Fix AppleGVA regression introduced in 0.4.6
  - Applicable for Ivy Bridge-only systems

## 0.4.7
- Fix crashing on defaults parsing

## 0.4.6
- Fix Bluetooth support in 12.4 Release
  - Applicable for BCM2046 and BCM2070 chipsets
  - Fix backported to 0.4.5 release
- GUI Enhancements:
  - Greatly improve GUI load times (300-800% on average)
  - Resolve failing to find new updates
  - Implement Modal Sheets for longer windows
    - Avoids UI elements getting under the dock
  - Add return to disk when selecting partitions
  - Add "Search for disks again" option during OpenCore Install
  - Prevent Idle Sleep while running long processes (ie. downloading, flashing)
  - Start OpenCore build automatically when entering Build menu
  - Standardize Application Identifier for defaults
- Resolve failing to find binaries with `--patch_sys_vol` argument
- Downgrade AppleFSCompressionTypeZlib to 12.3.1 on pre-Sandy Bridge Macs
  - Resolves ZLib decompression kernel panics on 12.4 and newer
- Resolve AppleGVACore crashing on MacBookPro11,3 in Monterey 12.4+
- Add Nvidia Web Driver support for Maxwell and Pascal
  - Currently running in OpenGL mode, [non-Metal issues](https://github.com/dortania/OpenCore-Legacy-Patcher/issues/108) applicable
- Enable Beta Blur settings on non-Metal by default
  - For slower hardware, disabling may slightly improve performance
- Deprecate TUI support
  - Users may still manually run from source for future builds
  - Binaries will no longer be provided on future release

## 0.4.5
- Fix AutoPatcher.pkg download on releases
  - Fix backported to 0.4.4 release binaries
- Add Macmini8,1 FeatureUnlock support
  - Drops CPU check, supports all machines
- Refactor Root Patching System
  - Adds preflight checks validating patch set data and presence
  - Adds dynamic Sandy Bridge Board ID patching
    - Allows for unrestricted SMBIOS usage with `AppleIntelSNBGraphicsFB`
  - Adds OpenCL downgrade for TeraScale 2
    - Resolves VNC support (credit IronApple#2711)
  - Fix SecureBootModel detection
- Add `OpenCore-Legacy-Patcher.plist` for applied patch info
  - Located under `/System/Library/CoreServices`
  - Lists patch sets applied including files installed and removed
- Add `preinstall` script to AutoPatcher
  - Removes old patcher files before installing new
- Add Serial Number Spoofing
  - For recycled machines where MDM was mistakenly left on
- Add sys_patch file validation during CI
- GUI Enhancements:
  - Add GUI Prompt for booting mismatched OpenCore configs
    - ex. Booting MacBookPro8,1 config on MacBookPro11,1
  - Add Checksum verification to InstallAssistant.pkg download
  - Fix showing latest 12.4 remote installers
  - Add local Root Patcher version info when previously patched
    - Helps notify users they already patched, or should be repatched with a newer version
- Add error handling to non-standard/malformed OpenCore Boot Path
- Non-Metal Enhancements:
  - Add work-around to double clock bug introduced in macOS 12.4
  - Resolve non-functioning Dismiss buttons bug introduced in macOS 12.4
  - Refresh Status Bar when item length changes
  - Add smoother transition for auto appearance
- Increment Binaries:
  - PatcherSupportPkg 0.4.1 - release

## 0.4.4
- Lower SIP requirement for Root Patching
  - Sets to 0x802 (previously 0xA03)
  - Drops `CSR_ALLOW_UNTRUSTED_KEXTS` and `CSR_ALLOW_UNAPPROVED_KEXTS`
- Remember TeraScale 2 Setting on MacBookPro8,2/3
  - Avoids requiring toggling after first time
- Resolve Electron Crashing with SIP lowered on 12.3
  - Adds `ipc_control_port_options=0` boot argument
  - Unknown whether this is a "bug" or intentional from Apple, affects native Macs with SIP disabled
- Resolved non-Metal issues:
  - Catalyst crashing after 1200 seconds on non-Metal
  - Automatic Light/Dark mode (credit @moosethegoose2213)
  - Rim improvements
  - Trackpad swipe between pages
  - Cycle between windows
  - Improve Display Preference pane Image
  - Defaults prefix change (`ASB_` -> `MORAEA_`, reopen non-Metal Settings to apply)
- Increment Binaries:
  - PatcherSupportPkg 0.3.9 - release
  - OpenCorePkg 0.8.0 - release
  - FeatureUnlock 1.0.8 - release
  - CPUFriend 1.2.5 - release
  - WhateverGreen 1.5.8 - release
  - AutoPkgInstaller 1.0.0 - release
  - BlueToolFixup 2.6.2 - adjusted
- Speed up loading available remote macOS Installers from Apple
  - Skips writing catalogs to disk, loads into memory directly
- Implement Automatic Patch Detection/Installation
  - Requires GUI for usage
  - Installations:
    - During macOS Installer creating in-app, AutoPkg-Assets.pkg is installed to macOS installer
    - After running the installer with AutoPkgInstaller.kext, Root Patcher will install patches
    - Must boot macOS Installer, does not support in-OS usage
  - Post OS Updates:
    - After OS updates, Patcher will detect whether system requires root patches and prompt you
    - Implemented via Launch Agent in `/Library/LaunchAgents`
    - OpenCore-Patcher.app will be copied to `/Library/Application Support/Dortania` for storage
  - Notify users when OpenCore is booted from external disk not matching macOS (ie. USB installer)
    - Disable notification via `defaults write com.dortania.opencore-legacy-patcher AutoPatch_Notify_Mismatched_Disks -bool FALSE`
- GUI Enhancements:
  - Add Reboot Prompt after Root Patching
  - Add Disk Installation Prompt after OpenCore Config Building
  - Streamline GUI relaunch for Root Patch/Unpatch (remembering previous state during patching)
  - Grey out return buttons while performing sensitive tasks
  - Add `Currently Booted SIP` info to SIP Settings
  - Add Disk Highlighting during Build/Install for previously installed disks
  - Only list newest installers by default (reload to show older binaries)
- Remove manual root unpatching
  - Removed due to reliability issues
  - `bless` based reversion still supported in Big Sur+
- Remove Unofficial Mojave/Catalina Root Patching
  - For TeraScale 2-based acceleration on older OSes, use v0.4.3
- Simplify Binary options
  - Removes Online Patcher Variants
  - Offline variants are now new defaults, no longer retain `Offline` suffix
- Resolve legacy Bluetooth Support on 12.4 Beta 3
  - Disables USB Address erroring on some pre-Bluetooth 4.0 chipsets
  - ex. `ERROR -- Third Party Dongle has the same address as the internal module`

## 0.4.3
- Increment Binaries:
  - PatcherSupportPkg 0.3.4 - release
  - OpenCorePkg 0.7.8 - release
  - Lilu 1.6.0 - release
  - WhateverGreen 1.5.7 - release
  - FeatureUnlock 1.0.7 - rolling (6a87f65)
- Resolve many non-Metal issues:
  - Control Centre Sliders
  - Shift/missing icons
  - Hardware Cursor
    - Note cursor images will be static (ie. beach ball)
  - Quicklook dismiss/expand
  - Keyboard Backlight
    - Drops reliance on LabTick
- Add Ethernet Controller detection to build
- Resolve i210/i225 NIC support on pre-Ivy Macs
- Resolve AirPlay to Mac support on Skylake+ Macs in 12.3 Beta 2+
- Resolve SDXC support in Monterey for Pre-Ivy Bridge Macs
- Rename Battery Throttling option to Firmware Throttling
  - Expands support to desktops (ie. iMacs without Displays)
- Add XCPM disabling
  - Forces `ACPI_SMC_PlatformPlugin` to outmatch `X86PlatformPlugin`

## 0.4.2
- Resolve app crashing on some 3rd party SAS/SATA controllers
- Add Beta identifier to macOS Installer menu
- Resolve showing unsupported installers in Creation menu
- Resolve Macmini4,1 HDEF pathing
- Increment Binaries:
  - FeatureUnlock 1.0.6 - rolling (d296645)
  - PatcherSupportPkg 0.3.1
- Resolve SIP and SecureBootModel not disabling by default on some non-Metal Mac Pros
- Add Content Caching support configurability
- Limit SurPlus patchset to 20.4.0 - 21.1.0
  - No longer required for macOS 12.1 and newer
- Add Universal Control support for Monterey native Macs
  - Applicable for Haswell/Broadwell
  - Requires macOS 12.3 or newer
- Fix Power Management Support in macOS 12.3 Beta 1
  - Applicable for Sandy Bridge and older
  - Enforces ACPI_SMC_PlatformPlugin matching
- Add NVMe Enhanced Power Management configuration
  - Disables NVMe adjustments on Skylake and newer Macs by default
- Resolve Catalyst Scrolling on non-Metal GPUs
- Add new TUI icon to differentiate between GUI
- Resolve Color Strobing on AMD TeraScale 2 GPUs
  - Drops reliance on ResXtreme and SwitchResX

## 0.4.1
- Add XHCI Boot Support to pre-UEFI 2.0 Macs
  - Applicable to pre-Ivy Macs with upgraded USB 3.0 controllers, allows USB 3.0 boot
  - Credit to Jazzzny for testing, [DearthnVader for original research](https://forums.macrumors.com/threads/bootable-xhci-pci-e-for-the-3-1-experimental.2217479/)
  - Drivers stripped from MacPro6,1 firmware
- Resolve OCLP-Helper dyld crash

## 0.4.0
- Resolves Install USB Creation using incorrect installer
- Resolves `installer` failing to extract InstallAssistant in older OSes
- Resolves certain Samsung NVMe drives appearing as external on Mac Pros
- Add FeatureUnlock configurability
- Add NVRAM WriteFlash configurability for degraded/fragile systems
- Add `ThirdPartyDrives` quirk configurability
- Resolve Skylight dylib injection issue
- Increment Binaries:
  - OpenCore 0.7.7 - release
  - RestrictEvents 1.0.6 - release
  - FeatureUnlock 1.0.6 - rolling (1d0bc7b)
  - WhateverGreen 1.5.6 - release
  - Lilu 1.5.9 - release
  - gfxutil 1.8.2b - release
  - PatcherSupportPkg 0.2.9 - release
- Re-add Content Caching support for VMM-spoofed systems
- Add wxPython Based GUI
  - Supersedes Obj-C Based GUI
  - Both standard and offline builds provided
- Allow optional spoofing on native Models
  - Recommended for systems that cannot update their firmware natively (ie. dead internal drive)
- Add Dropbox fix for non-Metal on Monterey
- Add App Update checks to GUI
  - If new version available, app will prompt on launch.
  - Configurable in Developer Settings
- Resolved OS crashing on slow Macs with FeatureUnlock
- Disable Windows GMUX support by default
  - Resolves brightness control issues on MacBookPro11,3 in Windows
  - Configurable in Developer Settings
- Add Commit Data to Info.plist

## 0.3.3
- Disable Asset Caching support with spoofless approach
  - Switch to Minimal or higher if required

## 0.3.2
- Implement spoofless support (ie. no SMBIOS patching)
  - Requires macOS 11.3 or newer, for 11.2.3 and older use Minimal or higher spoofing
  - See additional notes before updating: [VMM usage notes](https://github.com/dortania/OpenCore-Legacy-Patcher/issues/543#issuecomment-953441283)
- Adjust SIP setting to better reflect current SIP usage
- Resolve Monterey Bluetooth issues on user-upgraded BCM94331 BT4.0 modules
- Fix iGPU-only iMac14,x display output when using Minimal/Moderate spoof
- Increment Binaries:
  - OpenCore 0.7.6 - release
  - Lilu 1.5.8 - release
  - BrcmPatchRAM 2.6.1 - release
  - WhateverGreen 1.5.5 - release
  - PatcherSupportPkg 0.2.8 - release
  - FeatureUnlock 1.0.5 - rolling (9cf1e81)
- Fix AirPlay to Mac on macOS 12.1
- Add macOS InstallAssistant downloader to TUI
- Resolve rare memory corruption due to FeatureUnlock
- Raise SurPlus MaxKernel to 21.99.99
- Fix Content Caching with spoofless usage
- Allow disabling of ConnectDrivers
  - Aid with Hibernation on MacBookPro9,1/MacBookPro10,1
- Add legacy iSight patch
  - Applicable for MacBook4,1/5,2
  - Affected Device IDs: 0x8300, 0x8501, 0x8503
  - Credit to parrotgeek1 for LegacyUSBVideoSupport
- Fix Wifi Password prompt in Monterey on legacy wifi
  - Applicable for Atheros, BCM94328, BCM94322
- Fix OpenCL Acceleration on Ivy Bridge and Kepler
- Add Apple RAID Card support
- Add Legacy GCN build support off model for MXM iMacs
- Resolve 5k Display Output support on 5k iMacs and iMac Pro
- Resolve NVMe Patching on 2016-2017 MacBook Pros
- Enable Windows VMX support for Haswell and Broadwell MacBooks

## 0.3.1
- Increment Binaries:
  - OpenCorePkg 0.7.4 release
  - RestrictEvents 1.0.5 release
  - WhateverGreen 1.5.4 release
- Allow for setting custom SIP values via TUI
- Drop `CSR_ALLOW_EXECUTABLE_POLICY_OVERRIDE` requirement for root patching
  - Lowers default SIP Disabled value to 0xA03
- Update Legacy GMUX patchset to latest Sierra security Update
  - [Source](https://github.com/HackintoshHD/mbp5x-instant-gpu-switching)
- Fix non-Metal acceleration crashing on 12.0.1
  - Yes Apple adding a notch broke our accel patches
- Fix non-Metal Control Center crashing on 12.0 Beta 10+
- Increment Binaries:
  - PatcherSupportPkg 0.1.12

## 0.3.0
- Fix Nvidia Tesla Acceleration in Monterey Beta 7+
  - Add missing NVDAStartup
- Allow configuring GMUX usage for Windows
   - Applicable for iGPU+dGPU MacBook Pros
- Allow usage of legacy AppleHDA
   - Only use for machines that cannot achieve audio support normally
   - Main usage for Macs without boot screen output
- Revert iMacPro1,1 SMBIOS usage on Mac Pros and Xserves
  - Resolves display output issues on Legacy GCN
- Limit SIP bits flipped when disabled
  - 0xFEF -> 0xE03
      - `CSR_ALLOW_UNTRUSTED_KEXTS`
      - `CSR_ALLOW_UNRESTRICTED_FS`
      - `CSR_ALLOW_UNAPPROVED_KEXTS`
      - `CSR_ALLOW_EXECUTABLE_POLICY_OVERRIDE`
      - `CSR_ALLOW_UNAUTHENTICATED_ROOT`
- Fix Kepler DisplayPort output
  - Apply `agdpmod=vit9696` patch
- Add Syncretic's SurPlus 11.3+ Race Condition Patch
  - [Source](https://github.com/reenigneorcim/SurPlus)
- Downgrade Nvidia Kepler Bundles to 11.0 Beta 3
  - Resolves crashing at high loads, credit to [Jackluke](https://github.com/jacklukem) for discovery
- Add Legacy GMUX patchsets
  - Applicable for dual GPU MacBookPro5,x and demuxed MacBookPro8,x
- Increment Binaries:
  - PatcherSupportPkg 0.1.7 release
  - RestrictEvents  1.0.5 rolling (2430ed0)
- Limit MacBookPro6,2 G State
  - Works around crashing when switching GPUs
- Fix OTA updates on T2 SMBIOS
- Allow iMac13,x iGPU usage always
  - Due to both Kepler and Ivy needing root patching, no benefit to disable the iGPU
- Refactor Hardware Model building
- Resolve dGPU output on MacBookPro10,1
- Add Panel ID `9cd6` for iMac11,3
  - Resolves Brightness control
- Add AppleGVA patch set for HD3000 machines
  - Mainly applicable for iMac12,x and iGPU-only MacBooks
- Add EFICheckDisabler
  - Based off stripped RestrictEvents.kext
- Add SimpleMSR to disable missing battery throttling on Nehalem+ MacBooks
- Implement software demux patch set for 2011 15/17" MacBook Pros
  - Alternative to hardware demux
  - Adds [AMDGPUWakeHandler](https://github.com/blackgate/AMDGPUWakeHandler)
- Add Legacy GCN support for iMac11,x and iMac12,x with upgraded GPUs
  - Note: iMac12,x with legacy GCN will fail to wake
- Fix Beta 10 Bluetooth
  - Works around new Broadcom/CSR vendor checks in `bluetoothd`

## 0.2.5

- Implement Latebloom configuration via command line tool
- Implement Root Volume backups in addition to APFS snapshot reversions
  - Backups applicable to machines with sealed APFS snapshots
- Allow Root Patching on Mojave and Catalina
  - Currently experimental
- Allow disabling of faulty Thunderbolt controllers on 2013-2014 MacBook Pros
  - Currently limited to MacBookPro11,x
- Set iMacPro1,1 SMBIOS for Mac Pro and Xserve models
  - Allows for wider array of OS support (High Sierra+)
- Use plist override for BCM943224 and BCM94331 support in Big Sur+
  - Allows for older OS support through OpenCore
- Increment Binaries:
  - OpenCore 0.7.2 release
  - Lilu 1.5.5 release
  - AppleALC 1.6.3 release
  - WhateverGreen 1.5.2 release
  - FeatureUnlock 1.0.3 release
  - PatcherSupportPkg 0.1.2 release
- Allow iGPU/dGPU switching in Windows
  - Applicable to MacBook Pros with Intel iGPU and Nvidia/AMD dGPU
- Clean up Patcher Settings
- Allow disabling of TeraScale 2 Acceleration during root volume patch
  - Use for MacBookPro8,x with heavily degraded dGPUs
- Add non-Metal Monterey Acceleration
  - Currently supports:
    - Intel Ironlake and Sandy Bridge
    - Nvidia Tesla
    - AMD TeraScale 1 and 2
- Allow Trackpad gestures on MacBook4,1 and MacBook5,2
  - System Preferences will not report settings however
- Allow Root Volume Patched Systems to use FileVault 2
  - Requires macOS 11.3 (20E232) or newer
  - Unsupported on APFS ROM Patched Macs, revert to stock firmware to resolve
- Add offline TUI build
  - Allows for root patching without network connection
- Add Legacy Wireless support for Monterey
  - Applicable for BCM94328, BCM94322 and Atheros chipsets
- Add Legacy Bluetooth support for Monterey
  - Applicable for BRCM2046 and BRCM2070 chipsets
- Disable Library Validation allowing for AMFI usage
  - Remove reliance on amfi_get_out_of_my_way=1
- Add Kepler Acceleration Patches for Monterey Beta 7 and newer
- Add FirmwareFeature upgrading to all Models
  - Fixes Monterey Beta 7 installation issues
- Add iMac7,1 USB map

## 0.2.4

- Fix BlessOverride typo
- Fix Wake on WLAN typo
- Fix Catalyst App crashing in macOS 11.5 (ie. Messages.app)
- Increment Binaries
  - PatcherSupportPkg 0.0.15 release
- Implement Latebloom.kext support (v0.19)
  - Work around macOS 11.3+ race condition on pre-Sandy Bridge Macs
- Disable USB Map injection when unneeded

## 0.2.3

- Fix more IORegistry issues
- Implement OpenCore GUI
- Ensure symlinks are preserved
- Enable TeraScale 2 patches by default on all models
- Fix NightShift support for macOS Monterey
- Add UniversalControl support
  - Currently not enabled by Apple in macOS Monterey Beta 2/iOS 15 Beta 2
- Add optional Wake in WLAN setting
  - Note: enabling may create network instability
- Increment Binaries
  - OpenCore 0.7.1 release (07-05-2021)
  - FeatureUnlock 1.0.3 rolling (07-07-2021)
    - Previously known as SidecarFixup
  - Lilu 1.5.4 release (07-05-2021)
  - AppleALC 1.6.2 release
  - WhateverGreen 1.6.2 release
  - PatcherSupportPkg 0.0.13 release
- Fix Intel HD4000 DRM Support in macOS Monterey (thanks EduCovas!)
- Support optionally re-enabling iGPU in iMac14,x with dGPUs
- Fix Windows scanning in OpenCore menu when Windows and macOS are stored on the same ESP

## 0.2.2

- Fix IORegistry issue
- Fix Root Patch Failure on Nvidia Tesla GPUs

## 0.2.1

- Fix NVMe Crash on build

## 0.2.0

- Refactor device probe logic
- Implement PatcherSupportPkg v0.0.10
  - Reduces binary sizes depending on OS
  - Deprecates Apple-Binaries-OCLP
- Fix full screen and Airplay to Mac support for Intel HD4000 iGPUs in Monterey
- Automatically set `CMIO_Unit_Input_ASC.DoNotUseOpenCL` on TeraScale 2 GPUs
- Fix Country Code detection on Wireless Cards
- Add Windows detection and prompt during installation
- Fix Google Fonts rendering for Intel HD4000 iGPUs in Monterey
- Increment Binaries
  - Lilu 1.5.4 rolling (f69a972 - 06-20-2021)
  - RestrictEvents 1.0.3 rolling (3773ce2 - 06-20-2021)
  - SidecarFixup 1.0.2 rolling (2c29166 - 06-21-2021)
  - PatcherSupportPkg 0.0.18
- Allow AirPlay to Mac support on Skylake - Coffee Lake Macs

## 0.1.9

- Fix incorrect AMFI and SIP detection

## 0.1.8

- Fix Kernel Panic in Big Sur and Monterey
- Increment binaries:
  - Lilu (1.5.4 rolling - 06-15-2021)

## 0.1.7

- Add FireWire Boot Support for Catalina and newer
- Add NVMe firmware support for older models (ie. MacPro3,1)
  - OpenCore must be stored on a bootable volume (ie. USB or SATA)
- Fix Thunderbolt Ethernet support on MacBookAir4,x
- Fix XHCI hangs on pre-2012 Machines
  - XHCI boot support dropped due to instability
- Add beta macOS Monterey Support
  - Fix iMac13,x sleep support
  - Add support for following models:
    - iMac14,4
    - iMac15,1
    - MacBook8,1
    - MacBookAir6,1
    - MacBookAir6,2
    - MacBookPro11,1
    - MacBookPro11,2
    - MacBookPro11,3
- Increment binaries:
  - OpenCore (0.7.0 release - 06-07-2021)
  - AirportBrcmFixup (2.1.3 rolling - 06-08-2021)
  - AppleALC (1.6.2 rolling - 06-08-2021)
  - CPUFriend (1.2.4 rolling - 06-08-2021)
  - Lilu (1.5.4 rolling - 06-11-2021)
  - NVMeFix (1.0.9 rolling - 06-12-2021)
  - WhateverGreen (1.5.1 rolling - 06-08-2021)
  - RestrictEvents (1.0.3 rolling - 06-11-2021)
  - Apple Binaries (0.0.18 release - 06-12-2021)
  - MouSSE (0.95 release - 06-08-2021)
  - SidecarFixup (1.0.2 rolling - 06-11-2021)
- Fix SSE4,2 Emulation
- Fix Sidecar and CPU renaming support in macOS Monterey
- Add AirPlay support to older Models
- Add Intel HD4000 Acceleration
  - Big thanks to Jackluke, EduCovas, DhinakG, MykolaG!
- Add DebugEnhancer for better macOS Monterey logs
  - DebugEnhancer (1.0.3 rolling - 06-08-2021)
- Add TeraScale 2 Graphics Acceleration to Big Sur
  - User configurable, those prone to seizures are recommended to avoid or have another setup the machine due to initial colour strobing before forcing Million Colours on the display with SwitchResX or ResXtreme

## 0.1.6

- Add XHCI UEFI Driver for 3rd Party USB 3.0 Controllers
  - Allows for Boot Support from OpenCore' Picker
- Fix UEFI output on MacPro3,1 with PC GPUs
- Increment binaries:
  - OpenCore 4e0ff2d (0.7.0 rolling - 05-23-2021)
  - Apple Binaries 59a52a3 (0.0.8 release - 05-24-2021)
- Allow legacy macOS Booting
- Fix Photos app distortion on legacy GPUs
- Fix device tree renaming on Mac Pros and Xserves
- Ensure no Acceleration Patches applied when no compatible GPU found
- Allow custom SMBIOS overriding
- Fix incorrectly setting CPU override for non-Minimal SMBIOS spoofs
- Support Minimal SMBIOS spoofing on El Capitan era Macs
- Fix GPU Switching on MacBookPro6,x

## 0.1.5

- Fix crashing when Wireless module not present
- Add iMac10,1 default dGPU pathing
- Add agdpmod=vit9696 to all Nvidia Metal iMacs
  - Fixes external display support on Nvidia iMac12,x
- Remove reliance on AppleBacklightFixup
- Support space in path when downloading Root Patches
- Enable PanicNoKextDump by default
- Expand AppleGraphicsPowerManagement and AppleGraphicsDeviceControl Override support
- Fix MacBookPro8,2/3 Brightness Control
  - dGPU must be disabled via NVRAM or deMUXed
- Increment binaries:
  - Apple Binaries 478f6a6 (0.0.7 release - 05-16-2021)
- Add SeedUtil option to Advanced Patcher Settings

## 0.1.4

- Fix Device Path formatting on 2012+ iMacs

## 0.1.3

- Fix internal PCIe devices reporting as external
  - Opt for `built-in` when device path is detectable
  - Innie 0ccd95e (1.3.0 release - 01-16-2021)
- Fix MacBookPro5,4 audio support
- Increment binaries
  - AppleALC 58b57ee (1.6.1 rolling - 05-07-2021)
  - Apple Binaries 74bd80f (0.0.6 release - 05-09-2021)
- Support custom CPU names in About This Mac
- Fix NightShift accidentally disabling on Minimal SMBIOS configs
- Fix iMac9,1 audio support
- Heavily expand Graphics ID list
- Fix iMac7,1 and iMac8,1 audio support
- Work-around Bluetooth Kernel Panic on Apple's Bluetooth 2.0 Controllers (USB 05AC:8206)
  - Affects iMac7,1 and MacPro3,1
- Fix iMac external display support
- Fix NVMe properties not applying when OpenCore is installed

## 0.1.2

- Fix IDE support on 2008 era MacBooks, iMacs and Xserves
- Fix reduced output speeds on BCM94360 series Wifi cards
- Fix accidentally disabling non-existent iGPU in iMac11,2
- Remove USB ACPI Patching requirement for Minimal SMBIOS setups
- Probe hardware for Backlight pathing on iMac10,1, iMac11,x and iMac12,x with Metal GPUs
- Add Windows UEFI Audio support to Sandy and Ivy Bridge Macs
- Add 3rd Party NVMe Power Management Patches
  - NVMeFix fafc52d (1.0.7 release - 05-03-2021)
- Strip unused ACPI and Kernel entries during build
- Allow native Macs to use OpenCore
  - Better 3rd party NVMe support
  - Better Wireless networking support
- Fix MacBook6,1 audio support
- Increment binaries
  - OpenCore 65cc81b (0.6.9 release - 05-03-2021)
  - Lilu c77722d (1.5.3 release - 05-03-2021)
  - AppleALC 84850d0 (1.6.0 rolling - 04-30-2021)
  - RestrictEvents 9e2bb0f (1.0.1 release - 05-03-2021)
- Allow CPUFriend on all El-Capitan Era Macs
- Fix UEFI 2.0 Application support on upgraded Nvidia GPUs
- Add experimental Sidecar support
  - Requires Mac with Metal Intel iGPU and the iPad to be directly plugged in, wireless highly unstable
  - SidecarFixup efdf11c (1.0.0 release - 05-02-2021)

## 0.1.1

- Fix iMac11,3 GFX0 pathing
- Add MouSSE support to iMac10,1 with Metal AMD GPU
- Fix iMac11,1 and iMac11,3 Nvidia boot issues after PRAM reset
- Fix DRM support on Nvidia-only configurations
  - Support optional setting between DRM and QuickSync support on iMacs13,x and iMac14,x
- Add public beta support for Legacy GPU Acceleration (v0.0.4)
  - Note ATI/AMD TeraScale 2 unsupported (HD 5/6000)
- Add better kmutil crash handling
- Fix build crashing when no wifi card is present
- Allow Legacy Acceleration Patches on Mac Pros and Xserves
- Fix USB kernel panics on iMac7,1
- Fix AppleALC support in Mojave
- Fix TeraScale 1 GPU detection
- Enable Graphics Acceleration on legacy GPUs by default
- Fix incorrectly disabling SIP/SMB on Metal GPUs
- Fix error output when rebuilding kernel cache fails
- Fix Acceleration Linking for Intel Ironlake iGPUs

## 0.1.0

- Fix crash on iMacs with Metal GPUs

## 0.0.23

- Fix MacBookPro4,1 15" and 17" audio support
- Fix iMac7,1 24" and iMac9,1 24" audio support
- Fix Macmini4,1 audio support
- Increment binaries
  - AppleALC 1a3e5cb (1.6.0 rolling - 04-14-2021)
- Enhance Wifi model detection
- Hide OpenShell.efi by default
- Add Brightness Control patches for legacy Nvidia, AMD and Intel GPUs
  - Models with brightness control issues in Catalina partially supported
- Add user configurable Bootstrap setting
- Enhance GPU Detection logic
- Increment AppleBackLightFixup v1.0.1
  - Add panel type F10T9cde
- Enhance HDMI audio support on Mac Pros and Xserves
- Strip unused kext entries during build
- Add gfxutil support for better DeviceProperty path detection
- Add basic CLI support
- Disable SIP and SecureBootModel by default on legacy GPUs

## 0.0.22

- Add ExFat support for models missing driver
  - Aids BootCamp support for EFI based installs on 2010 and older Macs
- Fix CPU Boosting on 2011 and older Macs
- Add basic support for Xserve2,1
- Add AppleALC support(99b3662 - 1.6.0 rolling - 04-09-2021), remove AppleHDA patching requirement
- Add BCM94322 and BCM94321 chipset support

## 0.0.21

- Fix botched images in OpenCanopy
- Add support for 3rd party OpenCore usage detection during building
  - Mainly for users transitioning from Ausdauersportler's OpenCore configuration

## 0.0.20

- Fix CPU Calculation on early MCP79 chipsets (ie. iMac9,1, MacBook5,x)
- Increment binaries
  - OpenCore c528597 (0.6.8 release - 2021-04-05)
  - Lilu 3ef7ca1 (1.5.2 release - 2021-04-05)
  - WhateverGreen afcd687 (1.4.9 release - 2021-04-05)
- Move Apple binaries to dedicated repo and allow custom repos
  - Reduces App size 1/5th compared to 0.0.19
- Fix OpenCanopy support on iMac7,1 and 8,1
- Set iGPU-less iMacs to iMacPro1,1
  - Additionally fixes Bluetooth on older iMacs with BRCM2046 modules
- Add MacBook4,1 support
- Create dedicated RestrictEvents build for MacBookPro9,1
- Fix Mac Pro and Xserve output issues

## 0.0.19

- Add SMC-Spoof.kext to avoid triggering `smcupdater`
- Add Root Volume patching for older machines
  - AppleHDA Patch for 2011 and older (Excluding MacPro4,1+)
- Fix CPU Speed reporting
- Increment binaries
  - OpenCore 9cd61bb (0.6.8 rolling - 2021-03-27)
- Add Mavericks and newer .app support
- Refactor USB map building, fixes USB 3.0 displaying as USB 2.0
- Fix black screen on MacBookPro9,1
- Update RestrictEvents with custom build (1.0.1)
  - Blocks `/usr/libexec/displaypolicyd` on MacBookPro9,1 to ensure smooth GPU switching
- Add custom SD Card icon
- Add automatic codesiging and notarization
- Fix crashing when CD is present
- Add custom SSD icon
- Fix Broadcom Ethernet on older 2009-2011 Macs

## 0.0.18

- Disable Vault by default due to breaking installations
- Move BOOTx64.efi to System/Library/CoreServices/ to support GPT BootCamp installs
- Disable verbose by default, still configurable by end-user
- Remove `AppleInternal`(0x10) from SIP value
- Add Mac Pro DRM patches for Metal GPUs
- Force `Moderate` SMBIOS replacement for models without native APFS support
- Re-enable legacy BCM94322 networking patches
- Add custom drive icons for external drives

## 0.0.17

- Fix build detection breaking on older OS

## 0.0.16

- Move Serial selection to Patcher Settings
- Add new SMBIOS patching options:
  - Minimal: Only update board ID and BIOSVersion, keep original serials
  - Moderate: Update entire SMBIOS, keep original serials
  - Advanced: Update entire SMBIOS, generate new serials
- Fix crash on MacBookPro4,1
- Fix External Display Support on MacBookPro10,1
- Inject Patcher version into NVRAM for easier debugging
- Add user-configurable ShowPicker
- Add user-configurable Vaulting, enabled by default
- Add user-configurable SIP and SecureBootModel
- Fix USB Maps not working on "Minimal" SMBIOS
- Fix GPU vendor user-configuration
- Fix custom EFI Boot icon in Mac Boot Picker
- Enable UserInterfaceTheme to ensure DefaultBackgroundColor is respected
- Enable `amfi_get_out_of_my_way=1` when SIP is disabled

## 0.0.15

- Add user-configurable OpenCore DEBUG builds
- Add user-configurable Wifi and GPU patches
- Fix ThirdPartyDrives model detection
- Add HW_BID injection to fix boot.efi error

## 0.0.14

- Enable ThirdPartyDrives to aid with hibernation on 3rd party SATA drives
- Increment OpenCore 7bb41aa (0.6.8 rolling, 2021-03-06)
- Add ForceBooterSignature to resolve hibernation issues
- Add NightShiftEnabler (1.1.0 release e1639f9)
- Add user-configurable verbose and debug settings
- Add GopPassThrough quirk for UGA-based systems

## 0.0.13

- Add CPUFriend support to resolve X86PlatformPlugin clashes
  - (1.2.3 c388a62 release)
- Fix crash with MacBookAir5,x
- Fix hibernation support
- Remove Wireless patches for BCM4328/4321(14e4:4328) due to boot issues

## 0.0.12

- Convert OpenCore-Patcher binary to OpenCore-Patcher.app
- Add Backlight patches for modded Nvidia GPUs in iMac10,x-12,x
- Fix sleep for iMac12,x with upgraded GPUs

## 0.0.11

- Re-add OpenCore GUI
- Rewrite in py3
- Add OpenCore-Patcher binary for releases avoiding local python requirement
- Increment binaries
  - OpenCore cbd2fa3 (0.6.7 release)
  - WhateverGreen 2e19d1b (1.4.8 release)
- Rework SMBIOS allowing both original and custom serials(Should resolve all iMessage issues)
- Support upgraded GPU detection in iMac10,x-12,x
- Add Wifi card upgrade detection

## 0.0.10

- Increment binaries
  - OpenCore 43f5339 (0.6.6 release)
  - Lilu d107554 (1.5.1 release)
  - WhateverGreen 9e53d8a (1.4.7 release)
- Add IDE support to MacPro3,1
- Set SecureBootModel to iMac Pro(should aid in booting older OSes with OpenCore)
- Update MacBookPro SMBIOS

## 0.0.9

- Resolve firmware install issues bricking Macs

## 0.0.8

- Fix USB Map
- Add HiDPI patch

## 0.0.7

- Add MacPro3,1 to HID patch
- Fix missing SSDT-CPBG patch
- Fix BlacklistAppleUpdate
- Add RestrictEvents kext

## 0.0.6

- Fix macserial crashing

## 0.0.5

- Enable hibernation support
- Work around USB Map failing
- Add checks whether booting with OpenCore
- Fix MouSSE injection

## 0.0.4

- Add basic audio support for legacy chipsets
- Add patch for dual GPU machines

## 0.0.3

- Fix Wireless patch logic

## 0.0.2

- Expand IOHIDFamily Patch to all Nvidia chipsets
- Fix Airdrop 1.0 support
- Add El Capitan era wireless cards

## 0.0.1

- Initial developer preview<|MERGE_RESOLUTION|>--- conflicted
+++ resolved
@@ -7,20 +7,16 @@
   - Resolve unresponsive Weather app
   - Resolve full screen menubar covering the app toolbar
   - Resolve unfocused password windows
-<<<<<<< HEAD
-- OpenCore Vaulting (Jazzzny)
-  - Ensures that OpenCore is not corrupted or maliciously tampered with
-=======
 - Resolve USB 1.1 kernel panics on macOS 14.1
 - Resolve PCIe FaceTime camera support on macOS 14.1
 - Resolve T1 Security Chip support on macOS 14
   - Applicable for MacBookPro13,2, MacBookPro13,3, MacBookPro14,2, MacBookPro14,3
+- Add support for stand alone OpenCore Vaulting without Xcode Command Line Tools (Jazzzny)
 - Increment Binaries:
   - PatcherSupportPkg 1.4.2 - release
   - AirportBrcmFixup 2.1.8 - release
   - BlueToolFixup 2.6.8 - release
   - RestrictEvents 1.1.3 - release
->>>>>>> c27998a8
 
 ## 1.0.1
 - Resolve rendering issues on Intel Ivy Bridge iGPUs
